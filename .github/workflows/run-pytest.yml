--- conflicted
+++ resolved
@@ -28,11 +28,7 @@
         cd backend
         python -m pip install --upgrade pip
         pip install pytest flake8
-<<<<<<< HEAD
-        # requirement.txt + packages needed for testing
-=======
         # requirements-dev.txt includes requirements.txt + packages needed for tests
->>>>>>> f4a4f4bd
         if [ -f requirements-dev.txt ]; then pip install -r requirements-dev.txt; fi
     - name: Copy testing env-variable values to .env
       run: |
